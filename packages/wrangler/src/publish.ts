import assert from "node:assert";
import { mkdirSync, readFileSync, writeFileSync } from "node:fs";
import path from "node:path";
import { URLSearchParams } from "node:url";
import tmp from "tmp-promise";
import { bundleWorker } from "./bundle";
import { printBundleSize } from "./bundle-reporter";
import { fetchListResult, fetchResult } from "./cfetch";
import { printBindings } from "./config";
import { createWorkerUploadForm } from "./create-worker-upload-form";
import { confirm, fromDashMessagePrompt } from "./dialogs";
import { getMigrationsToUpload } from "./durable";
import { logger } from "./logger";
import { getMetricsUsageHeaders } from "./metrics";
import { ParseError } from "./parse";
import { syncAssets } from "./sites";
import { identifyD1BindingsAsBeta } from "./worker";
import { getZoneForRoute } from "./zones";
import type { Config } from "./config";
import type {
	Route,
	ZoneIdRoute,
	ZoneNameRoute,
	CustomDomainRoute,
} from "./config/environment";
import type { Entry } from "./entry";
import type { AssetPaths } from "./sites";
import type { CfWorkerInit } from "./worker";

type Props = {
	config: Config;
	accountId: string | undefined;
	entry: Entry;
	rules: Config["rules"];
	name: string | undefined;
	env: string | undefined;
	compatibilityDate: string | undefined;
	compatibilityFlags: string[] | undefined;
	assetPaths: AssetPaths | undefined;
	vars: Record<string, string> | undefined;
	defines: Record<string, string> | undefined;
	triggers: string[] | undefined;
	routes: string[] | undefined;
	legacyEnv: boolean | undefined;
	jsxFactory: string | undefined;
	jsxFragment: string | undefined;
	tsconfig: string | undefined;
	isWorkersSite: boolean;
	minify: boolean | undefined;
	nodeCompat: boolean | undefined;
	outDir: string | undefined;
	dryRun: boolean | undefined;
	noBundle: boolean | undefined;
	keepVars: boolean | undefined;
};

type RouteObject = ZoneIdRoute | ZoneNameRoute | CustomDomainRoute;

export type CustomDomain = {
	id: string;
	zone_id: string;
	zone_name: string;
	hostname: string;
	service: string;
	environment: string;
};
type UpdatedCustomDomain = CustomDomain & { modified: boolean };
type ConflictingCustomDomain = CustomDomain & {
	external_dns_record_id?: string;
	external_cert_id?: string;
};

export type CustomDomainChangeset = {
	added: CustomDomain[];
	removed: CustomDomain[];
	updated: UpdatedCustomDomain[];
	conflicting: ConflictingCustomDomain[];
};

function sleep(ms: number) {
	return new Promise((resolve) => setTimeout(resolve, ms));
}

function renderRoute(route: Route): string {
	let result = "";
	if (typeof route === "string") {
		result = route;
	} else {
		result = route.pattern;
		const isCustomDomain = Boolean(
			"custom_domain" in route && route.custom_domain
		);
		if (isCustomDomain && "zone_id" in route) {
			result += ` (custom domain - zone id: ${route.zone_id})`;
		} else if (isCustomDomain && "zone_name" in route) {
			result += ` (custom domain - zone name: ${route.zone_name})`;
		} else if (isCustomDomain) {
			result += ` (custom domain)`;
		} else if ("zone_id" in route) {
			result += ` (zone id: ${route.zone_id})`;
		} else if ("zone_name" in route) {
			result += ` (zone name: ${route.zone_name})`;
		}
	}
	return result;
}

// publishing to custom domains involves a few more steps than just updating
// the routing table, and thus the api implementing it is fairly defensive -
// it will error eagerly on conflicts against existing domains or existing
// managed DNS records

// however, you can pass params to override the errors. to know if we should
// override the current state, we generate a "changeset" of required actions
// to get to the state we want (specified by the list of custom domains). the
// changeset returns an "updated" collection (existing custom domains
// connected to other scripts) and a "conflicting" collection (the requested
// custom domains that have a managed, conflicting DNS record preventing the
// host's use as a custom domain). with this information, we can prompt to
// the user what will occur if we create the custom domains requested, and
// add the override param if they confirm the action
//
// if a user does not confirm that they want to override, we skip publishing
// to these custom domains, but continue on through the rest of the
// publish stage
async function publishCustomDomains(
	workerUrl: string,
	accountId: string,
	domains: Array<RouteObject>
): Promise<string[]> {
	const config = {
		override_scope: true,
		override_existing_origin: false,
		override_existing_dns_record: false,
	};
	const origins = domains.map((domainRoute) => {
		return {
			hostname: domainRoute.pattern,
			zone_id: "zone_id" in domainRoute ? domainRoute.zone_id : undefined,
			zone_name: "zone_name" in domainRoute ? domainRoute.zone_name : undefined,
		};
	});

	const fail = () => {
		return [
			domains.length > 1
				? `Publishing to ${domains.length} Custom Domains was skipped, fix conflicts and try again`
				: `Publishing to Custom Domain "${domains[0].pattern}" was skipped, fix conflict and try again`,
		];
	};

	if (!process.stdout.isTTY) {
		// running in non-interactive mode.
		// existing origins / dns records are not indicative of errors,
		// so we aggressively update rather than aggressively fail
		config.override_existing_origin = true;
		config.override_existing_dns_record = true;
	} else {
		// get a changeset for operations required to achieve a state with the requested domains
		const changeset = await fetchResult<CustomDomainChangeset>(
			`${workerUrl}/domains/changeset?replace_state=true`,
			{
				method: "POST",
				body: JSON.stringify(origins),
				headers: {
					"Content-Type": "application/json",
				},
			}
		);

		const updatesRequired = changeset.updated.filter(
			(domain) => domain.modified
		);
		if (updatesRequired.length > 0) {
			// find out which scripts the conflict domains are already attached to
			// so we can provide that in the confirmation prompt
			const existing = await Promise.all(
				updatesRequired.map((domain) =>
					fetchResult<CustomDomain>(
						`/accounts/${accountId}/workers/domains/records/${domain.id}`
					)
				)
			);
			const existingRendered = existing
				.map(
					(domain) =>
						`\t• ${domain.hostname} (used as a domain for "${domain.service}")`
				)
				.join("\n");
			const message = `Custom Domains already exist for these domains:
${existingRendered}
Update them to point to this script instead?`;
			if (!(await confirm(message))) return fail();
			config.override_existing_origin = true;
		}

		if (changeset.conflicting.length > 0) {
			const conflicitingRendered = changeset.conflicting
				.map((domain) => `\t• ${domain.hostname}`)
				.join("\n");
			const message = `You already have DNS records that conflict for these Custom Domains:
${conflicitingRendered}
Update them to point to this script instead?`;
			if (!(await confirm(message))) return fail();
			config.override_existing_dns_record = true;
		}
	}

	// publish to domains
	await fetchResult(`${workerUrl}/domains/records`, {
		method: "PUT",
		body: JSON.stringify({ ...config, origins }),
		headers: {
			"Content-Type": "application/json",
		},
	});

	return domains.map((domain) => renderRoute(domain));
}

export default async function publish(props: Props): Promise<void> {
	// TODO: warn if git/hg has uncommitted changes
	const { config, accountId, name } = props;
	if (accountId && name) {
		try {
			const serviceMetaData = await fetchResult(
				`/accounts/${accountId}/workers/services/${name}`
			);
			const { default_environment } = serviceMetaData as {
				default_environment: {
					script: { last_deployed_from: "dash" | "wrangler" | "api" };
				};
			};

			if (
				(await fromDashMessagePrompt(
					default_environment.script.last_deployed_from
				)) === false
			)
				return;
		} catch (e) {
			// code: 10090, message: workers.api.error.service_not_found
			// is thrown from the above fetchResult on the first publish of a Worker
			if ((e as { code?: number }).code !== 10090) {
				logger.error(e);
			}
		}
	}

	if (!(props.compatibilityDate || config.compatibility_date)) {
		const compatibilityDateStr = `${new Date().getFullYear()}-${(
			new Date().getMonth() +
			1 +
			""
		).padStart(2, "0")}-${(new Date().getDate() + "").padStart(2, "0")}`;

		throw new Error(`A compatibility_date is required when publishing. Add the following to your wrangler.toml file:.
    \`\`\`
    compatibility_date = "${compatibilityDateStr}"
    \`\`\`
    Or you could pass it in your terminal as \`--compatibility-date ${compatibilityDateStr}\`
See https://developers.cloudflare.com/workers/platform/compatibility-dates for more information.`);
	}

	const triggers = props.triggers || config.triggers?.crons;
	const routes =
		props.routes ?? config.routes ?? (config.route ? [config.route] : []) ?? [];
	const routesOnly: Array<Route> = [];
	const customDomainsOnly: Array<RouteObject> = [];
	for (const route of routes) {
		if (typeof route !== "string" && route.custom_domain) {
			if (route.pattern.includes("*")) {
				throw new Error(
					`Cannot use "${route.pattern}" as a Custom Domain; wildcard operators (*) are not allowed`
				);
			}
			if (route.pattern.includes("/")) {
				throw new Error(
					`Cannot use "${route.pattern}" as a Custom Domain; paths are not allowed`
				);
			}
			customDomainsOnly.push(route);
		} else {
			routesOnly.push(route);
		}
	}

	// deployToWorkersDev defaults to true only if there aren't any routes defined
	const deployToWorkersDev = config.workers_dev ?? routes.length === 0;

	const jsxFactory = props.jsxFactory || config.jsx_factory;
	const jsxFragment = props.jsxFragment || config.jsx_fragment;
	const keepVars = props.keepVars ?? config.keep_vars;

	const minify = props.minify ?? config.minify;

	const nodeCompat = props.nodeCompat ?? config.node_compat;
	if (nodeCompat) {
		logger.warn(
			"Enabling node.js compatibility mode for built-ins and globals. This is experimental and has serious tradeoffs. Please see https://github.com/ionic-team/rollup-plugin-node-polyfills/ for more details."
		);
	}

	// Warn if user tries minify or node-compat with no-bundle
	if (props.noBundle && minify) {
		logger.warn(
			"`--minify` and `--no-bundle` can't be used together. If you want to minify your Worker and disable Wrangler's bundling, please minify as part of your own bundling process."
		);
	}

	if (props.noBundle && nodeCompat) {
		logger.warn(
			"`--node-compat` and `--no-bundle` can't be used together. If you want to polyfill Node.js built-ins and disable Wrangler's bundling, please polyfill as part of your own bundling process."
		);
	}

	const scriptName = props.name;
	assert(
		scriptName,
		'You need to provide a name when publishing a worker. Either pass it as a cli arg with `--name <name>` or in your config file as `name = "<name>"`'
	);

	assert(
		!config.site || config.site.bucket,
		"A [site] definition requires a `bucket` field with a path to the site's assets directory."
	);

	if (props.outDir) {
		// we're using a custom output directory,
		// so let's first ensure it exists
		mkdirSync(props.outDir, { recursive: true });
		// add a README
		const readmePath = path.join(props.outDir, "README.md");
		writeFileSync(
			readmePath,
			`This folder contains the built output assets for the worker "${scriptName}" generated at ${new Date().toISOString()}.`
		);
	}

	const destination = props.outDir ?? (await tmp.dir({ unsafeCleanup: true }));
	const envName = props.env ?? "production";

	const start = Date.now();
	const notProd = Boolean(!props.legacyEnv && props.env);
	const workerName = notProd ? `${scriptName} (${envName})` : scriptName;
	const workerUrl = notProd
		? `/accounts/${accountId}/workers/services/${scriptName}/environments/${envName}`
		: `/accounts/${accountId}/workers/scripts/${scriptName}`;

	let available_on_subdomain; // we'll set this later

	const { format } = props.entry;

	if (
		!props.isWorkersSite &&
		Boolean(props.assetPaths) &&
		format === "service-worker"
	) {
		throw new Error(
			"You cannot use the service-worker format with an `assets` directory yet. For information on how to migrate to the module-worker format, see: https://developers.cloudflare.com/workers/learning/migrating-to-module-workers/"
		);
	}

	if (config.wasm_modules && format === "modules") {
		throw new Error(
			"You cannot configure [wasm_modules] with an ES module worker. Instead, import the .wasm module directly in your code"
		);
	}

	if (config.text_blobs && format === "modules") {
		throw new Error(
			"You cannot configure [text_blobs] with an ES module worker. Instead, import the file directly in your code, and optionally configure `[rules]` in your wrangler.toml"
		);
	}

	if (config.data_blobs && format === "modules") {
		throw new Error(
			"You cannot configure [data_blobs] with an ES module worker. Instead, import the file directly in your code, and optionally configure `[rules]` in your wrangler.toml"
		);
	}
	try {
		if (props.noBundle) {
			// if we're not building, let's just copy the entry to the destination directory
			const destinationDir =
				typeof destination === "string" ? destination : destination.path;
			mkdirSync(destinationDir, { recursive: true });
			writeFileSync(
				path.join(destinationDir, path.basename(props.entry.file)),
				readFileSync(props.entry.file, "utf-8")
			);
		}

		const {
			modules,
			resolvedEntryPointPath,
			bundleType,
		}: Awaited<ReturnType<typeof bundleWorker>> = props.noBundle
			? // we can skip the whole bundling step and mock a bundle here
			  {
					modules: [],
					resolvedEntryPointPath: props.entry.file,
					bundleType: props.entry.format === "modules" ? "esm" : "commonjs",
					stop: undefined,
			  }
			: await bundleWorker(
					props.entry,
					typeof destination === "string" ? destination : destination.path,
					{
						serveAssetsFromWorker:
							!props.isWorkersSite && Boolean(props.assetPaths),
						betaD1Shims: identifyD1BindingsAsBeta(config.d1_databases)?.map(
							(db) => db.binding
						),
						jsxFactory,
						jsxFragment,
						rules: props.rules,
						tsconfig: props.tsconfig ?? config.tsconfig,
						minify,
						nodeCompat,
						define: { ...config.define, ...props.defines },
						checkFetch: false,
						assets: config.assets && {
							...config.assets,
							// enable the cache when publishing
							bypassCache: false,
						},
						services: config.services,
						// We don't set workerDefinitions here,
						// because we don't want to apply the dev-time
						// facades on top of it
						workerDefinitions: undefined,
						firstPartyWorkerDevFacade: false,
						// We want to know if the build is for development or publishing
						// This could potentially cause issues as we no longer have identical behaviour between dev and publish?
						targetConsumer: "publish",
<<<<<<< HEAD
						experimentalLocalStubCache: false,
=======
						local: false,
>>>>>>> 5043b0bd
					}
			  );

		const content = readFileSync(resolvedEntryPointPath, {
			encoding: "utf-8",
		});

		// durable object migrations
		const migrations = !props.dryRun
			? await getMigrationsToUpload(scriptName, {
					accountId,
					config,
					legacyEnv: props.legacyEnv,
					env: props.env,
			  })
			: undefined;

		const assets = await syncAssets(
			accountId,
			// When we're using the newer service environments, we wouldn't
			// have added the env name on to the script name. However, we must
			// include it in the kv namespace name regardless (since there's no
			// concept of service environments for kv namespaces yet).
			scriptName + (!props.legacyEnv && props.env ? `-${props.env}` : ""),
			props.assetPaths,
			false,
			props.dryRun
		);

		const bindings: CfWorkerInit["bindings"] = {
			kv_namespaces: (config.kv_namespaces || []).concat(
				assets.namespace
					? { binding: "__STATIC_CONTENT", id: assets.namespace }
					: []
			),
			vars: { ...config.vars, ...props.vars },
			wasm_modules: config.wasm_modules,
			text_blobs: {
				...config.text_blobs,
				...(assets.manifest &&
					format === "service-worker" && {
						__STATIC_CONTENT_MANIFEST: "__STATIC_CONTENT_MANIFEST",
					}),
			},
			data_blobs: config.data_blobs,
			durable_objects: config.durable_objects,
			r2_buckets: config.r2_buckets,
			d1_databases: identifyD1BindingsAsBeta(config.d1_databases),
			services: config.services,
			dispatch_namespaces: config.dispatch_namespaces,
			logfwdr: config.logfwdr,
			unsafe: config.unsafe?.bindings,
		};

		if (assets.manifest) {
			modules.push({
				name: "__STATIC_CONTENT_MANIFEST",
				content: JSON.stringify(assets.manifest),
				type: "text",
			});
		}

		const worker: CfWorkerInit = {
			name: scriptName,
			main: {
				name: path.basename(resolvedEntryPointPath),
				content: content,
				type: bundleType,
			},
			bindings,
			migrations,
			modules,
			compatibility_date: props.compatibilityDate ?? config.compatibility_date,
			compatibility_flags:
				props.compatibilityFlags ?? config.compatibility_flags,
			usage_model: config.usage_model,
			keepVars,
		};

		// As this is not deterministic for testing, we detect if in a jest environment and run asynchronously
		// We do not care about the timing outside of testing
		const bundleSizePromise = printBundleSize(
			{ name: path.basename(resolvedEntryPointPath), content: content },
			modules
		);
		if (process.env.JEST_WORKER_ID !== undefined) await bundleSizePromise;
		else void bundleSizePromise;

		const withoutStaticAssets = {
			...bindings,
			kv_namespaces: config.kv_namespaces,
			text_blobs: config.text_blobs,
		};

		// mask anything that was overridden in cli args
		// so that we don't log potential secrets into the terminal
		const maskedVars = { ...withoutStaticAssets.vars };
		for (const key of Object.keys(maskedVars)) {
			if (maskedVars[key] !== config.vars[key]) {
				// This means it was overridden in cli args
				// so let's mask it
				maskedVars[key] = "(hidden)";
			}
		}

		printBindings({ ...withoutStaticAssets, vars: maskedVars });

		if (!props.dryRun) {
			// Upload the script so it has time to propagate.
			// We can also now tell whether available_on_subdomain is set
			const result = await fetchResult<{
				available_on_subdomain: boolean;
				id: string | null;
				etag: string | null;
				pipeline_hash: string | null;
			}>(
				workerUrl,
				{
					method: "PUT",
					body: createWorkerUploadForm(worker),
					headers: await getMetricsUsageHeaders(config.send_metrics),
				},
				new URLSearchParams({
					include_subdomain_availability: "true",
					// pass excludeScript so the whole body of the
					// script doesn't get included in the response
					excludeScript: "true",
				})
			);

			available_on_subdomain = result.available_on_subdomain;

			if (config.first_party_worker) {
				// Print some useful information returned after publishing
				// Not all fields will be populated for every worker
				// These fields are likely to be scraped by tools, so do not rename
				if (result.id) logger.log("Worker ID: ", result.id);
				if (result.etag) logger.log("Worker ETag: ", result.etag);
				if (result.pipeline_hash)
					logger.log("Worker PipelineHash: ", result.pipeline_hash);
			}
		}
	} finally {
		if (typeof destination !== "string") {
			// this means we're using a temp dir,
			// so let's clean up before we proceed
			await destination.cleanup();
		}
	}

	if (props.dryRun) {
		logger.log(`--dry-run: exiting now.`);
		return;
	}
	assert(accountId, "Missing accountId");

	const uploadMs = Date.now() - start;
	const deployments: Promise<string[]>[] = [];

	if (deployToWorkersDev) {
		// Deploy to a subdomain of `workers.dev`
		const userSubdomain = await getSubdomain(accountId);
		const scriptURL =
			props.legacyEnv || !props.env
				? `${scriptName}.${userSubdomain}.workers.dev`
				: `${envName}.${scriptName}.${userSubdomain}.workers.dev`;
		if (!available_on_subdomain) {
			// Enable the `workers.dev` subdomain.
			deployments.push(
				fetchResult(`${workerUrl}/subdomain`, {
					method: "POST",
					body: JSON.stringify({ enabled: true }),
					headers: {
						"Content-Type": "application/json",
					},
				})
					.then(() => [scriptURL])
					// Add a delay when the subdomain is first created.
					// This is to prevent an issue where a negative cache-hit
					// causes the subdomain to be unavailable for 30 seconds.
					// This is a temporary measure until we fix this on the edge.
					.then(async (url) => {
						await sleep(3000);
						return url;
					})
			);
		} else {
			deployments.push(Promise.resolve([scriptURL]));
		}
	} else {
		if (available_on_subdomain) {
			// Disable the workers.dev deployment
			await fetchResult(`${workerUrl}/subdomain`, {
				method: "POST",
				body: JSON.stringify({ enabled: false }),
				headers: {
					"Content-Type": "application/json",
				},
			});
		}
	}

	logger.log("Uploaded", workerName, formatTime(uploadMs));

	// Update routing table for the script.
	if (routesOnly.length > 0) {
		deployments.push(
			publishRoutes(routesOnly, { workerUrl, scriptName, notProd }).then(() => {
				if (routesOnly.length > 10) {
					return routesOnly
						.slice(0, 9)
						.map((route) => renderRoute(route))
						.concat([`...and ${routesOnly.length - 10} more routes`]);
				}
				return routesOnly.map((route) => renderRoute(route));
			})
		);
	}

	// Update custom domains for the script
	if (customDomainsOnly.length > 0) {
		deployments.push(
			publishCustomDomains(workerUrl, accountId, customDomainsOnly)
		);
	}

	// Configure any schedules for the script.
	// TODO: rename this to `schedules`?
	if (triggers && triggers.length) {
		deployments.push(
			fetchResult(`${workerUrl}/schedules`, {
				// Note: PUT will override previous schedules on this script.
				method: "PUT",
				body: JSON.stringify(triggers.map((cron) => ({ cron }))),
				headers: {
					"Content-Type": "application/json",
				},
			}).then(() => triggers.map((trigger) => `schedule: ${trigger}`))
		);
	}

	const targets = await Promise.all(deployments);
	const deployMs = Date.now() - start - uploadMs;

	if (deployments.length > 0) {
		logger.log("Published", workerName, formatTime(deployMs));
		for (const target of targets.flat()) {
			// Append protocol only on workers.dev domains
			logger.log(
				" ",
				(target.endsWith("workers.dev") ? "https://" : "") + target
			);
		}
	} else {
		logger.log("No publish targets for", workerName, formatTime(deployMs));
	}
}

function formatTime(duration: number) {
	return `(${(duration / 1000).toFixed(2)} sec)`;
}

async function getSubdomain(accountId: string): Promise<string> {
	try {
		const { subdomain } = await fetchResult(
			`/accounts/${accountId}/workers/subdomain`
		);
		return subdomain;
	} catch (e) {
		const error = e as { code?: number };
		if (typeof error === "object" && !!error && error.code === 10007) {
			// 10007 error code: not found
			// https://api.cloudflare.com/#worker-subdomain-get-subdomain

			const errorMessage =
				"Error: You need to register a workers.dev subdomain before publishing to workers.dev";
			const solutionMessage =
				"You can either publish your worker to one or more routes by specifying them in wrangler.toml, or register a workers.dev subdomain here:";
			const onboardingLink = `https://dash.cloudflare.com/${accountId}/workers/onboarding`;

			throw new Error(`${errorMessage}\n${solutionMessage}\n${onboardingLink}`);
		} else {
			throw e;
		}
	}
}

/**
 * Associate the newly deployed Worker with the given routes.
 */
async function publishRoutes(
	routes: Route[],
	{
		workerUrl,
		scriptName,
		notProd,
	}: { workerUrl: string; scriptName: string; notProd: boolean }
): Promise<string[]> {
	try {
		return await fetchResult(`${workerUrl}/routes`, {
			// Note: PUT will delete previous routes on this script.
			method: "PUT",
			body: JSON.stringify(
				routes.map((route) =>
					typeof route !== "object" ? { pattern: route } : route
				)
			),
			headers: {
				"Content-Type": "application/json",
			},
		});
	} catch (e) {
		if (isAuthenticationError(e)) {
			// An authentication error is probably due to a known issue,
			// where the user is logged in via an API token that does not have "All Zones".
			return await publishRoutesFallback(routes, { scriptName, notProd });
		} else {
			throw e;
		}
	}
}

/**
 * Try updating routes for the Worker using a less optimal zone-based API.
 *
 * Compute match zones to the routes, then for each route attempt to connect it to the Worker via the zone.
 */
async function publishRoutesFallback(
	routes: Route[],
	{ scriptName, notProd }: { scriptName: string; notProd: boolean }
) {
	if (notProd) {
		throw new Error(
			"Service environments combined with an API token that doesn't have 'All Zones' permissions is not supported.\n" +
				"Either turn off service environments by setting `legacy_env = true`, creating an API token with 'All Zones' permissions, or logging in via OAuth"
		);
	}
	logger.warn(
		"The current authentication token does not have 'All Zones' permissions.\n" +
			"Falling back to using the zone-based API endpoint to update each route individually.\n" +
			"Note that there is no access to routes associated with zones that the API token does not have permission for.\n" +
			"Existing routes for this Worker in such zones will not be deleted."
	);

	const deployedRoutes: string[] = [];

	// Collect the routes (and their zones) that will be deployed.
	const activeZones = new Map<string, string>();
	const routesToDeploy = new Map<string, string>();
	for (const route of routes) {
		const zone = await getZoneForRoute(route);
		if (zone) {
			activeZones.set(zone.id, zone.host);
			routesToDeploy.set(
				typeof route === "string" ? route : route.pattern,
				zone.id
			);
		}
	}

	// Collect the routes that are already deployed.
	const allRoutes = new Map<string, string>();
	const alreadyDeployedRoutes = new Set<string>();
	for (const [zone, host] of activeZones) {
		try {
			for (const { pattern, script } of await fetchListResult<{
				pattern: string;
				script: string;
			}>(`/zones/${zone}/workers/routes`)) {
				allRoutes.set(pattern, script);
				if (script === scriptName) {
					alreadyDeployedRoutes.add(pattern);
				}
			}
		} catch (e) {
			if (isAuthenticationError(e)) {
				e.notes.push({
					text: `This could be because the API token being used does not have permission to access the zone "${host}" (${zone}).`,
				});
			}
			throw e;
		}
	}

	// Deploy each route that is not already deployed.
	for (const [routePattern, zoneId] of routesToDeploy.entries()) {
		if (allRoutes.has(routePattern)) {
			const knownScript = allRoutes.get(routePattern);
			if (knownScript === scriptName) {
				// This route is already associated with this worker, so no need to hit the API.
				alreadyDeployedRoutes.delete(routePattern);
				continue;
			} else {
				throw new Error(
					`The route with pattern "${routePattern}" is already associated with another worker called "${knownScript}".`
				);
			}
		}

		const { pattern } = await fetchResult(`/zones/${zoneId}/workers/routes`, {
			method: "POST",
			body: JSON.stringify({
				pattern: routePattern,
				script: scriptName,
			}),
			headers: {
				"Content-Type": "application/json",
			},
		});

		deployedRoutes.push(pattern);
	}

	if (alreadyDeployedRoutes.size) {
		logger.warn(
			"Previously deployed routes:\n" +
				"The following routes were already associated with this worker, and have not been deleted:\n" +
				[...alreadyDeployedRoutes.values()].map((route) => ` - "${route}"\n`) +
				"If these routes are not wanted then you can remove them in the dashboard."
		);
	}

	return deployedRoutes;
}

function isAuthenticationError(e: unknown): e is ParseError {
	return e instanceof ParseError && (e as { code?: number }).code === 10000;
}<|MERGE_RESOLUTION|>--- conflicted
+++ resolved
@@ -433,11 +433,8 @@
 						// We want to know if the build is for development or publishing
 						// This could potentially cause issues as we no longer have identical behaviour between dev and publish?
 						targetConsumer: "publish",
-<<<<<<< HEAD
+						local: false,
 						experimentalLocalStubCache: false,
-=======
-						local: false,
->>>>>>> 5043b0bd
 					}
 			  );
 
